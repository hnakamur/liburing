prefix ?= /usr
datadir ?= $(prefix)/share

INSTALL=install

CFLAGS ?= -g -O2
XCFLAGS =
override CFLAGS += -Wall -D_GNU_SOURCE -L../src/ -I../src/include/

all_targets += poll poll-cancel ring-leak fsync io_uring_setup io_uring_register \
	       io_uring_enter nop sq-full cq-full 35fa71a030ca-test \
		917257daa0fe-test b19062a56726-test eeed8b54e0df-test link \
		send_recvmsg a4c0b3decb33-test 500f9fbadef8-test timeout \
		sq-space_left stdout cq-ready cq-peek-batch file-register \
		cq-size 8a9973408177-test a0908ae19763-test 232c93d07b74-test \
		socket-rw accept timeout-overflow defer read-write io-cancel \
		link-timeout cq-overflow link_drain fc2a85cb02ef-test \
		poll-link accept-link fixed-link poll-cancel-ton teardowns \
		poll-many b5837bd5311d-test accept-test d77a67ed5f27-test \
		connect 7ad0e4b2f83c-test submit-reuse fallocate open-close \
		file-update statx accept-reuse poll-v-poll fadvise madvise \
<<<<<<< HEAD
		short-read openat2 probe shared-wq personality eventfd \
		send_recv eventfd-ring
=======
		short-read openat2 probe shared-wq personality eventfd send_recv \
		across-fork
>>>>>>> 754b9acb

include ../Makefile.quiet

ifneq ($(MAKECMDGOALS),clean)
include ../config-host.mak
endif

all: $(all_targets)

%: %.c
	$(QUIET_CC)$(CC) $(CFLAGS) -o $@ $< -luring $(XCFLAGS)

test_srcs := poll.c poll-cancel.c ring-leak.c fsync.c io_uring_setup.c \
	io_uring_register.c io_uring_enter.c nop.c sq-full.c cq-full.c \
	35fa71a030ca-test.c 917257daa0fe-test.c b19062a56726-test.c \
	eeed8b54e0df-test.c link.c send_recvmsg.c a4c0b3decb33-test.c \
	500f9fbadef8-test.c timeout.c sq-space_left.c stdout.c cq-ready.c\
	cq-peek-batch.c file-register.c cq-size.c 8a9973408177-test.c \
	a0908ae19763-test.c 232c93d07b74-test.c socket-rw.c accept.c \
	timeout-overflow.c defer.c read-write.c io-cancel.c link-timeout.c \
	cq-overflow.c link_drain.c fc2a85cb02ef-test.c poll-link.c \
	accept-link.c fixed-link.c poll-cancel-ton.c teardowns.c poll-many.c \
	b5837bd5311d-test.c accept-test.c d77a67ed5f27-test.c connect.c \
	7ad0e4b2f83c-test.c submit-reuse.c fallocate.c open-close.c \
	file-update.c statx.c accept-reuse.c poll-v-poll.c fadvise.c \
	madvise.c short-read.c openat2.c probe.c shared-wq.c \
<<<<<<< HEAD
	personality.c eventfd.c eventfd-ring.c
=======
	personality.c eventfd.c across-fork.c
>>>>>>> 754b9acb

test_objs := $(patsubst %.c,%.ol,$(test_srcs))

35fa71a030ca-test: XCFLAGS = -lpthread
232c93d07b74-test: XCFLAGS = -lpthread
send_recv: XCFLAGS = -lpthread
send_recvmsg: XCFLAGS = -lpthread
poll-link: XCFLAGS = -lpthread
accept-link: XCFLAGS = -lpthread
submit-reuse: XCFLAGS = -lpthread
poll-v-poll: XCFLAGS = -lpthread
across-fork: XCFLAGS = -lpthread

install: $(all_targets) runtests.sh runtests-loop.sh
	$(INSTALL) -D -d -m 755 $(datadir)/liburing-test/
	$(INSTALL) -D -m 755 $(all_targets) $(datadir)/liburing-test/
	$(INSTALL) -D -m 755 runtests.sh  $(datadir)/liburing-test/
	$(INSTALL) -D -m 755 runtests-loop.sh  $(datadir)/liburing-test/
clean:
	@rm -f $(all_targets) $(test_objs)

runtests: all
	@./runtests.sh $(all_targets)
runtests-loop: all
	@./runtests-loop.sh $(all_targets)<|MERGE_RESOLUTION|>--- conflicted
+++ resolved
@@ -19,13 +19,8 @@
 		poll-many b5837bd5311d-test accept-test d77a67ed5f27-test \
 		connect 7ad0e4b2f83c-test submit-reuse fallocate open-close \
 		file-update statx accept-reuse poll-v-poll fadvise madvise \
-<<<<<<< HEAD
 		short-read openat2 probe shared-wq personality eventfd \
-		send_recv eventfd-ring
-=======
-		short-read openat2 probe shared-wq personality eventfd send_recv \
-		across-fork
->>>>>>> 754b9acb
+		send_recv eventfd-ring across-fork
 
 include ../Makefile.quiet
 
@@ -52,11 +47,7 @@
 	7ad0e4b2f83c-test.c submit-reuse.c fallocate.c open-close.c \
 	file-update.c statx.c accept-reuse.c poll-v-poll.c fadvise.c \
 	madvise.c short-read.c openat2.c probe.c shared-wq.c \
-<<<<<<< HEAD
-	personality.c eventfd.c eventfd-ring.c
-=======
-	personality.c eventfd.c across-fork.c
->>>>>>> 754b9acb
+	personality.c eventfd.c eventfd-ring.c across-fork.c
 
 test_objs := $(patsubst %.c,%.ol,$(test_srcs))
 
